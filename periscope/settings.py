--- conflicted
+++ resolved
@@ -26,9 +26,7 @@
 # Tornado settings.
 ######################################################################
 
-<<<<<<< HEAD
-ENABLE_SSL = False
-=======
+
 ADDRESS = "0.0.0.0"
 PORT = 8888
 ENABLE_SSL = False
@@ -36,7 +34,6 @@
 SSL_CERTFILE = os.path.join(PERISCOPE_ROOT, "ssl/server.pem")
 SSL_KEYFILE = os.path.join(PERISCOPE_ROOT, "ssl/server.key")
 SSL_CA_CERTS = os.path.join(PERISCOPE_ROOT, "ssl/genica.bundle")
->>>>>>> daaa08ca
 SSL_OPTIONS = {
     'certfile': os.path.join(PERISCOPE_ROOT, "ssl/server.pem"),
     'keyfile': os.path.join(PERISCOPE_ROOT, "ssl/server.key"),
@@ -63,12 +60,8 @@
 
 # Enable GENI/ABAC auth support
 ENABLE_AUTH = False
-<<<<<<< HEAD
-
-
 AUTH_UUID = None
-=======
->>>>>>> daaa08ca
+
 
 # Enable application wide debugging options
 DEBUG = True
